name: Build macOS

on:
  workflow_dispatch:

jobs:
  build:
    # Build only for Apple Silicon (ARM64)
    runs-on: macos-14
    timeout-minutes: 30

    env:
      ARCH: arm64

    steps:
    - name: Checkout code
      uses: actions/checkout@v4

    - name: Set up Node.js
      uses: actions/setup-node@v4
      with:
        node-version: '18'
        cache: 'npm'

    - name: Set up Python 3.10
      uses: actions/setup-python@v5
      with:
        python-version: '3.10'

    - name: Force expose python3.10 & set build env vars
      run: |
        set -e
        echo "Python at $(which python)"
        python --version
        # Create local bin with python3.10 alias if missing
        if ! command -v python3.10 >/dev/null 2>&1; then
          mkdir -p "$GITHUB_WORKSPACE/bin"
          ln -s "$(which python)" "$GITHUB_WORKSPACE/bin/python3.10"
          echo "$GITHUB_WORKSPACE/bin" >> "$GITHUB_PATH"
          echo "Created python3.10 alias in $GITHUB_WORKSPACE/bin";
        fi
        echo "BUNDLED_PYTHON_310=$(which python)" >> $GITHUB_ENV
        echo "RETINAFACE_PYTHON=$(which python)" >> $GITHUB_ENV
        echo "PYTHON_FOR_RETINAFACE=$(which python)" >> $GITHUB_ENV

    - name: Install Node dependencies
      run: npm ci

    - name: Build Python bundle
      run: npm run python-build
      env:
        RETINAFACE_PYTHON: ${RETINAFACE_PYTHON}
        BUNDLED_PYTHON_310: ${BUNDLED_PYTHON_310}
        PIP_DISABLE_PIP_VERSION_CHECK: '1'

    - name: Verify Python modules
      run: npm run python-verify
      env:
        PIP_DISABLE_PIP_VERSION_CHECK: '1'

    - name: Build React app
      run: |
        # Verify craco is installed locally
        npx craco --version || echo "craco version check failed"
        # Use the npm script which already sets NODE_OPTIONS and flags
        npm run react-build
      env:
        CI: false
        GENERATE_SOURCEMAP: false

    - name: Create macOS icon if missing
      run: |
        if [ ! -f resources/icon.icns ]; then
          echo "Creating icon.icns from icon.png..."
          mkdir -p resources/icon.iconset
          sips -z 16 16     resources/icon.png --out resources/icon.iconset/icon_16x16.png
          sips -z 32 32     resources/icon.png --out resources/icon.iconset/icon_16x16@2x.png
          sips -z 32 32     resources/icon.png --out resources/icon.iconset/icon_32x32.png
          sips -z 64 64     resources/icon.png --out resources/icon.iconset/icon_32x32@2x.png
          sips -z 128 128   resources/icon.png --out resources/icon.iconset/icon_128x128.png
          sips -z 256 256   resources/icon.png --out resources/icon.iconset/icon_128x128@2x.png
          sips -z 256 256   resources/icon.png --out resources/icon.iconset/icon_256x256.png
          sips -z 512 512   resources/icon.png --out resources/icon.iconset/icon_256x256@2x.png
          sips -z 512 512   resources/icon.png --out resources/icon.iconset/icon_512x512.png
          sips -z 1024 1024 resources/icon.png --out resources/icon.iconset/icon_512x512@2x.png
          iconutil -c icns resources/icon.iconset -o resources/icon.icns
          rm -rf resources/icon.iconset
        else
          echo "icon.icns already exists"
        fi

    - name: Build Electron main process
      run: |
        npx tsc -p tsconfig.electronMain.json
<<<<<<< HEAD
        # Build architecture-specific DMG and zip
        if [ "$ARCH" = "x64" ]; then
          npx electron-builder --mac dmg --x64 --publish=never
        else
          npx electron-builder --mac dmg --arm64 --publish=never
        fi
=======
        # Build DMG for Intel (x64) only
        npx electron-builder --mac dmg --x64 --publish=never
>>>>>>> 8dfa9923
      env:
        ELECTRON_BUILDER_CACHE: ${{ runner.temp }}/electron-builder-cache
        PYTHON: python3

    - name: Remove quarantine attributes from built app
      run: |
        # Find and remove quarantine from .app bundles to prevent "damaged app" errors
        for app in dist/*.app; do
          if [ -d "$app" ]; then
            echo "Removing quarantine attributes from: $app"
            xattr -cr "$app" || true
            # Verify removal
            if xattr -l "$app" 2>/dev/null | grep -q "com.apple.quarantine"; then
              echo "Warning: Quarantine still present on $app"
            else
              echo "Successfully cleaned: $app"
            fi
          fi
        done

    - name: List build artifacts
      run: ls -la dist/ || echo "No dist directory"

    - name: Upload macOS artifacts
      uses: actions/upload-artifact@v4
      with:
        name: macos-arm64
        path: |
            dist/*.dmg
            dist/*.zip
            dist/*.dmg
            dist/*.app
        if-no-files-found: warn<|MERGE_RESOLUTION|>--- conflicted
+++ resolved
@@ -92,17 +92,8 @@
     - name: Build Electron main process
       run: |
         npx tsc -p tsconfig.electronMain.json
-<<<<<<< HEAD
-        # Build architecture-specific DMG and zip
-        if [ "$ARCH" = "x64" ]; then
-          npx electron-builder --mac dmg --x64 --publish=never
-        else
-          npx electron-builder --mac dmg --arm64 --publish=never
-        fi
-=======
         # Build DMG for Intel (x64) only
         npx electron-builder --mac dmg --x64 --publish=never
->>>>>>> 8dfa9923
       env:
         ELECTRON_BUILDER_CACHE: ${{ runner.temp }}/electron-builder-cache
         PYTHON: python3
