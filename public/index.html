--- conflicted
+++ resolved
@@ -22,11 +22,7 @@
             work correctly both with client-side routing and a non-root public URL.
             Learn how to configure a non-root public URL by running `npm run build`.
         -->
-<<<<<<< HEAD
-        <title>React App</title>
-=======
         <title>TinyExplorer FaceDetectionApp</title>
->>>>>>> 1c1a2a29
     </head>
     <body>
         <noscript>You need to enable JavaScript to run this app.</noscript>
