--- conflicted
+++ resolved
@@ -26,8 +26,6 @@
   color: #333;
   font-size: 18px;
   font-weight: 600;
-<<<<<<< HEAD
-=======
   text-align: center;
 }
 
@@ -231,214 +229,6 @@
 }
 
 .progress-text {
->>>>>>> 1c1a2a29
-  text-align: center;
-  font-size: 14px;
-  color: #495057;
-  font-weight: 500;
-}
-
-<<<<<<< HEAD
-.connection-status {
-  display: flex;
-  align-items: center;
-  justify-content: center;
-  gap: 8px;
-  padding: 8px 12px;
-  border-radius: 6px;
-  font-size: 12px;
-  font-weight: 500;
-  margin-bottom: 10px;
-}
-
-.status-indicator {
-  font-size: 14px;
-}
-
-.status-text {
-  text-transform: uppercase;
-  letter-spacing: 0.5px;
-}
-
-.connection-status .status-text {
-  color: #666;
-}
-
-.control-section {
-  display: flex;
-  flex-direction: column;
-  gap: 12px;
-}
-
-.control-section label {
-  font-weight: 500;
-  color: #333;
-  font-size: 14px;
-  margin-bottom: 8px;
-}
-
-.file-input-group {
-  width: 100%;
-}
-
-.file-input {
-  width: 100%;
-  padding: 10px 14px;
-  border: 1px solid #ccc;
-  border-radius: 4px;
-  font-size: 14px;
-  background-color: #fff;
-  color: #333;
-  box-sizing: border-box;
-}
-
-.button-group {
-  display: flex;
-  gap: 10px;
-  margin-top: 10px;
-}
-
-.browse-btn {
-  flex: 1;
-  padding: 10px 18px;
-  margin: 10px 0;
-  border: 1px solid #007bff;
-  border-radius: 4px;
-  background-color: #007bff;
-  color: white;
-  font-size: 14px;
-  cursor: pointer;
-  transition: background-color 0.2s;
-}
-
-.browse-btn:hover {
-  background-color: #0056b3;
-}
-
-.model-select {
-  width: 100%;
-  padding: 10px 14px;
-  margin: 10px 0;
-  border: 1px solid #ccc;
-  border-radius: 4px;
-  font-size: 14px;
-  background-color: #fff;
-  color: #333;
-  box-sizing: border-box;
-}
-
-.threshold-control {
-  display: flex;
-  align-items: center;
-  gap: 12px;
-}
-
-.threshold-slider {
-  flex: 1;
-  height: 6px;
-  margin: 10px 0;
-  border-radius: 3px;
-  background: #ddd;
-  outline: none;
-  -webkit-appearance: none;
-}
-
-.threshold-slider::-webkit-slider-thumb {
-  -webkit-appearance: none;
-  appearance: none;
-  width: 18px;
-  height: 18px;
-  border-radius: 50%;
-  background: #007bff;
-  cursor: pointer;
-}
-
-.threshold-slider::-moz-range-thumb {
-  width: 18px;
-  height: 18px;
-  border-radius: 50%;
-  background: #007bff;
-  cursor: pointer;
-  border: none;
-}
-
-.threshold-value {
-  font-weight: 600;
-  color: #333;
-  min-width: 35px;
-  text-align: center;
-}
-
-.start-btn, .stop-btn {
-  width: 100%;
-  padding: 14px 22px;
-  margin: 10px 0;
-  border: none;
-  border-radius: 4px;
-  font-size: 16px;
-  font-weight: 500;
-  cursor: pointer;
-  transition: background-color 0.2s;
-}
-
-.start-btn {
-  background-color: #28a745;
-  color: white;
-}
-
-.start-btn:hover:not(:disabled) {
-  background-color: #218838;
-}
-
-.start-btn:disabled {
-  background-color: #6c757d;
-  cursor: not-allowed;
-}
-
-.start-btn.starting {
-  background-color: #ffc107;
-  color: #212529;
-  animation: pulse 1.5s ease-in-out infinite;
-}
-
-@keyframes pulse {
-  0% { opacity: 1; }
-  50% { opacity: 0.6; }
-  100% { opacity: 1; }
-}
-
-.stop-btn {
-  background-color: #dc3545;
-  color: white;
-}
-
-.stop-btn:hover {
-  background-color: #c82333;
-}
-
-.progress-section {
-  padding: 15px;
-  background-color: #f8f9fa;
-  border-radius: 4px;
-  border: 1px solid #e9ecef;
-}
-
-.progress-bar {
-  width: 100%;
-  height: 8px;
-  background-color: #e9ecef;
-  border-radius: 4px;
-  overflow: hidden;
-  margin-bottom: 8px;
-}
-
-.progress-fill {
-  height: 100%;
-  background-color: #28a745;
-  transition: width 0.3s ease;
-}
-
-.progress-text {
   text-align: center;
   font-size: 14px;
   color: #495057;
@@ -456,19 +246,6 @@
   height: 100%;
   display: flex;
   flex-direction: column;
-=======
-.right-panel {
-  flex: 1;
-  background-color: #f8f9fa;
-  padding: 20px;
-  overflow-y: auto;
-}
-
-.results-container {
-  height: 100%;
-  display: flex;
-  flex-direction: column;
->>>>>>> 1c1a2a29
 }
 
 .progress-messages, .results-section {
@@ -493,21 +270,16 @@
   font-family: 'Courier New', monospace;
   font-size: 13px;
   line-height: 1.4;
-<<<<<<< HEAD
-=======
   user-select: text !important;
   -webkit-user-select: text !important;
   -moz-user-select: text !important;
   -ms-user-select: text !important;
   cursor: text !important;
->>>>>>> 1c1a2a29
 }
 
 .message-window div {
   padding: 2px 0;
   border-bottom: 1px solid #f8f9fa;
-<<<<<<< HEAD
-=======
   user-select: text !important;
   -webkit-user-select: text !important;
   -moz-user-select: text !important;
@@ -519,7 +291,6 @@
   -webkit-user-select: text !important;
   -moz-user-select: text !important;
   -ms-user-select: text !important;
->>>>>>> 1c1a2a29
 }
 
 .empty-state {
@@ -642,14 +413,6 @@
   margin-bottom: 4px;
   border-bottom: none;
   padding: 0;
-<<<<<<< HEAD
-}
-
-.result-item strong {
-  color: #495057;
-  min-width: 80px;
-  display: inline-block;
-=======
 }
 
 .result-item strong {
@@ -706,9 +469,7 @@
     transform: scale(1);
     opacity: 1;
   }
->>>>>>> 1c1a2a29
-}
-
+}
 
 @keyframes App-logo-spin {
   from {
